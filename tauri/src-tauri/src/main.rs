--- conflicted
+++ resolved
@@ -24,14 +24,7 @@
     ocel_graph::{get_ocel_graph, OCELGraph, OCELGraphOptions},
     ocel_qualifiers::qualifiers::{get_qualifiers_for_event_types, QualifiersForEventType},
     preprocessing::linked_ocel::{link_ocel_info, IndexLinkedOCEL},
-<<<<<<< HEAD
-    table_export::{
-        export_bindings_to_writer, TableExportFormat,
-        TableExportOptions,
-    },
-=======
     table_export::{export_bindings_to_writer, TableExportFormat, TableExportOptions},
->>>>>>> 80457e56
     EventWithIndex, IndexOrID, OCELInfo, ObjectWithIndex,
 };
 use process_mining::{
@@ -172,7 +165,6 @@
     options: TableExportOptions,
     state: State<'_, AppState>,
 ) -> Result<(), String> {
-<<<<<<< HEAD
     if let Some(ocel) = state.ocel.read().await.as_ref() {
         let mut writer = Cursor::new(Vec::new());
         let eval_guard = state.eval_res.read().await;
@@ -181,12 +173,6 @@
             .and_then(|e_res| e_res.evaluation_results.get(node_index));
         if let Some(node_eval_res) = eval_res {
             export_bindings_to_writer(ocel, &node_eval_res, &mut writer, &options).unwrap();
-=======
-    match state.lock().unwrap().as_ref() {
-        Some(ocel) => {
-            let mut writer = Cursor::new(Vec::new());
-            export_bindings_to_writer(ocel, &bindings, &mut writer, &options).unwrap();
->>>>>>> 80457e56
             FileDialogBuilder::new()
                 .set_title("Save Filtered OCEL")
                 .add_filter("CSV/XLSX Files", &[
